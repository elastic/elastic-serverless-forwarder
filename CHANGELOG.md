--- conflicted
+++ resolved
@@ -1,12 +1,10 @@
-<<<<<<< HEAD
 ### v0.28.1 - 2022/04/12
 ##### Bug fixes
 * Handle properly messages in the continuing queue originated from the continuing queue itself: [#104](https://github.com/elastic/elastic-serverless-forwarder/pull/104)
-=======
+
 ### v0.28.0 - 2022/04/11
 ##### Features
 * Add support for providing `S3_CONFIG_FILE` env variable as cloudformation param: [#103](https://github.com/elastic/elastic-serverless-forwarder/pull/103)
->>>>>>> ea271aae
 
 ### v0.27.0 - 2022/04/04
 ##### Features
