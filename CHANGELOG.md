--- conflicted
+++ resolved
@@ -1,14 +1,12 @@
-<<<<<<< HEAD
 ### v1.7.0 - 2023/02/01
 ##### Features
 * Added support for Logstash as output [#210](https://github.com/elastic/elastic-serverless-forwarder/pull/210)
-=======
+
 ### v1.6.1 - 2023/02/03
 ##### Bug fixes
 * Changed event ID format to use a SHA3 384bit hash of AWS-provided ids: [#227](https://github.com/elastic/elastic-serverless-forwarder/pull/227)
 * Fix `kinesis-data-stream` data payload type decoding and empty fields in message attributes in `sqs` continuation: [#228](https://github.com/elastic/elastic-serverless-forwarder/pull/228)
 * Handle missing matching `_id` from failed actions in elasticsearch output: [#230](https://github.com/elastic/elastic-serverless-forwarder/pull/230)
->>>>>>> 7ff32501
 
 ### v1.6.0 - 2023/01/26
 ##### Features
