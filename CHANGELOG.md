--- conflicted
+++ resolved
@@ -1,12 +1,10 @@
-<<<<<<< HEAD
-### v0.25.1 - 2022/03/21
-##### Bug fixes
-* Make metadata for CloudWatch Logs in event in sync with Elatic Agent: [#98](https://github.com/elastic/elastic-serverless-forwarder/pull/98)
-=======
 ### v0.26.0 - 2022/03/22
 ##### Features
 * Add support for include/exclude filter: [#97](https://github.com/elastic/elastic-serverless-forwarder/pull/97)
->>>>>>> fdfdfce0
+
+### v0.25.1 - 2022/03/21
+##### Bug fixes
+* Extract `fields` subfields at event root and make metadata for CloudWatch Logs in event in sync with Elatic Agent: [#98](https://github.com/elastic/elastic-serverless-forwarder/pull/98)
 
 ### v0.25.0 - 2022/03/15
 ##### Features
