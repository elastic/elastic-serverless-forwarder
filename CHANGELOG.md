--- conflicted
+++ resolved
@@ -1,15 +1,13 @@
-<<<<<<< HEAD
-### v1.20.2 - 2025/08/12
+### v1.21.1 - 2025/08/29
 ##### Docs
-* added documentation on a new argumnet to the publish_lambdas.sh
+* added documentation on a new argument to the publish_lambdas.sh
 ##### Features
 * Added a new command line argument to the publish_lambdas.sh to enable use of the --config-file option to support creating tags when deploying sam directly  
-=======
+
 ### v1.21.0 - 2025/08/28
 ##### Features
 * Add gzip compression to SQS replay events generated from CloudWatch [887](https://github.com/elastic/elastic-serverless-forwarder/pull/887)
 
->>>>>>> 2e27dfc8
 ### v1.20.1 - 2025/05/23
 ##### Docs
 * Fix 404 link in README-AWS.md [903](https://github.com/elastic/elastic-serverless-forwarder/pull/903)
