--- conflicted
+++ resolved
@@ -993,22 +993,11 @@
                             )
 
                             assert (
-<<<<<<< HEAD
-                                res["hits"]["hits"][0]["_source"]["fields"]["message"] == self._second_log_entry[0:-1]
-                            )
-
-                            assert res["hits"]["hits"][0]["_source"]["fields"]["log"] == {
+                                res["hits"]["hits"][0]["_source"]["message"] == self._second_log_entry[0:-1]
+                            )
+
+                            assert res["hits"]["hits"][0]["_source"]["log"] == {
                                 "offset": 97,
-=======
-                                res["hits"]["hits"][0]["_source"]["message"]
-                                == '{"ecs": {"version": "1.6.0"}, "log": {"logger": "root", "origin": {"file": '
-                                '{"line": 30, "name": "handler.py"}, "function": "lambda_handler"}, '
-                                '"original": "trigger"}}'
-                            )
-
-                            assert res["hits"]["hits"][0]["_source"]["log"] == {
-                                "offset": 86,
->>>>>>> 1672b58f
                                 "file": {"path": f"https://test-bucket.s3.eu-central-1.amazonaws.com/{filename}"},
                             }
                             assert res["hits"]["hits"][0]["_source"]["aws"] == {
@@ -1044,22 +1033,11 @@
                             )
 
                             assert (
-<<<<<<< HEAD
-                                res["hits"]["hits"][0]["_source"]["fields"]["message"] == self._second_log_entry[0:-1]
-                            )
-
-                            assert res["hits"]["hits"][0]["_source"]["fields"]["log"] == {
+                                res["hits"]["hits"][0]["_source"]["message"] == self._second_log_entry[0:-1]
+                            )
+
+                            assert res["hits"]["hits"][0]["_source"]["log"] == {
                                 "offset": 97,
-=======
-                                res["hits"]["hits"][0]["_source"]["message"]
-                                == '{"ecs": {"version": "1.6.0"}, "log": {"logger": "root", "origin": {"file": '
-                                '{"line": 30, "name": "handler.py"}, "function": "lambda_handler"}, '
-                                '"original": "trigger"}}'
-                            )
-
-                            assert res["hits"]["hits"][0]["_source"]["log"] == {
-                                "offset": 86,
->>>>>>> 1672b58f
                                 "file": {"path": self._source_sqs_queue_info["QueueUrl"]},
                             }
                             assert res["hits"]["hits"][0]["_source"]["aws"] == {
@@ -1095,22 +1073,11 @@
                             )
 
                             assert (
-<<<<<<< HEAD
-                                res["hits"]["hits"][0]["_source"]["fields"]["message"] == self._second_log_entry[0:-1]
-                            )
-
-                            assert res["hits"]["hits"][0]["_source"]["fields"]["log"] == {
+                                res["hits"]["hits"][0]["_source"]["message"] == self._second_log_entry[0:-1]
+                            )
+
+                            assert res["hits"]["hits"][0]["_source"]["log"] == {
                                 "offset": 97,
-=======
-                                res["hits"]["hits"][0]["_source"]["message"]
-                                == '{"ecs": {"version": "1.6.0"}, "log": {"logger": "root", "origin": {"file": '
-                                '{"line": 30, "name": "handler.py"}, "function": "lambda_handler"}, '
-                                '"original": "trigger"}}'
-                            )
-
-                            assert res["hits"]["hits"][0]["_source"]["log"] == {
-                                "offset": 86,
->>>>>>> 1672b58f
                                 "file": {"path": "source-group/source-stream"},
                             }
                             assert res["hits"]["hits"][0]["_source"]["aws"] == {
@@ -1167,17 +1134,10 @@
                                 index="logs-generic-default",
                                 query={"ids": {"values": ["e69eaefedb-000000000000"]}},
                             )
-<<<<<<< HEAD
-                            assert res["hits"]["hits"][0]["_source"]["fields"]["message"] == self._first_log_entry
-                            assert res["hits"]["hits"][0]["_source"]["fields"]["log"] == {
-=======
-                            assert (
-                                res["hits"]["hits"][0]["_source"]["message"]
-                                == '{"@timestamp": "2021-12-28T11:33:08.160Z", "log.level": "info", "message": '
-                                '"trigger"}'
-                            )
+
+                            assert res["hits"]["hits"][0]["_source"]["message"] == self._first_log_entry
+
                             assert res["hits"]["hits"][0]["_source"]["log"] == {
->>>>>>> 1672b58f
                                 "offset": 0,
                                 "file": {"path": f"https://test-bucket.s3.eu-central-1.amazonaws.com/{filename}"},
                             }
@@ -1212,17 +1172,9 @@
                                 index="logs-generic-default",
                                 query={"ids": {"values": [f"{hex_prefix_sqs}-000000000000"]}},
                             )
-<<<<<<< HEAD
-                            assert res["hits"]["hits"][0]["_source"]["fields"]["message"] == self._first_log_entry
-                            assert res["hits"]["hits"][0]["_source"]["fields"]["log"] == {
-=======
-                            assert (
-                                res["hits"]["hits"][0]["_source"]["message"]
-                                == '{"@timestamp": "2021-12-28T11:33:08.160Z", "log.level": "info", "message": '
-                                '"trigger"}'
-                            )
+                            assert res["hits"]["hits"][0]["_source"]["message"] == self._first_log_entry
+
                             assert res["hits"]["hits"][0]["_source"]["log"] == {
->>>>>>> 1672b58f
                                 "offset": 0,
                                 "file": {"path": self._source_sqs_queue_info["QueueUrl"]},
                             }
@@ -1257,17 +1209,9 @@
                                 index="logs-generic-default",
                                 query={"ids": {"values": [f"{hex_prefix_cloudwatch_logs}-000000000000"]}},
                             )
-<<<<<<< HEAD
-                            assert res["hits"]["hits"][0]["_source"]["fields"]["message"] == self._first_log_entry
-                            assert res["hits"]["hits"][0]["_source"]["fields"]["log"] == {
-=======
-                            assert (
-                                res["hits"]["hits"][0]["_source"]["message"]
-                                == '{"@timestamp": "2021-12-28T11:33:08.160Z", "log.level": "info", "message": '
-                                '"trigger"}'
-                            )
+                            assert res["hits"]["hits"][0]["_source"]["message"] == self._first_log_entry
+
                             assert res["hits"]["hits"][0]["_source"]["log"] == {
->>>>>>> 1672b58f
                                 "offset": 0,
                                 "file": {"path": "source-group/source-stream"},
                             }
@@ -1345,17 +1289,9 @@
                                 query={"ids": {"values": ["e69eaefedb-000000000000"]}},
                             )
 
-<<<<<<< HEAD
-                            assert res["hits"]["hits"][0]["_source"]["fields"]["message"] == self._first_log_entry
-                            assert res["hits"]["hits"][0]["_source"]["fields"]["log"] == {
-=======
-                            assert (
-                                res["hits"]["hits"][0]["_source"]["message"]
-                                == '{"@timestamp": "2021-12-28T11:33:08.160Z", "log.level": "info", "message": '
-                                '"trigger"}'
-                            )
+                            assert res["hits"]["hits"][0]["_source"]["message"] == self._first_log_entry
+
                             assert res["hits"]["hits"][0]["_source"]["log"] == {
->>>>>>> 1672b58f
                                 "offset": 0,
                                 "file": {"path": f"https://test-bucket.s3.eu-central-1.amazonaws.com/{filename}"},
                             }
@@ -1394,17 +1330,9 @@
                                 index="logs-generic-default",
                                 query={"ids": {"values": [f"{hex_prefix_sqs}-000000000000"]}},
                             )
-<<<<<<< HEAD
-                            assert res["hits"]["hits"][0]["_source"]["fields"]["message"] == self._first_log_entry
-                            assert res["hits"]["hits"][0]["_source"]["fields"]["log"] == {
-=======
-                            assert (
-                                res["hits"]["hits"][0]["_source"]["message"]
-                                == '{"@timestamp": "2021-12-28T11:33:08.160Z", "log.level": "info", '
-                                '"message": "trigger"}'
-                            )
+                            assert res["hits"]["hits"][0]["_source"]["message"] == self._first_log_entry
+
                             assert res["hits"]["hits"][0]["_source"]["log"] == {
->>>>>>> 1672b58f
                                 "offset": 0,
                                 "file": {"path": self._source_sqs_queue_info["QueueUrl"]},
                             }
@@ -1443,17 +1371,10 @@
                                 index="logs-generic-default",
                                 query={"ids": {"values": [f"{hex_prefix_cloudwatch_logs}-000000000000"]}},
                             )
-<<<<<<< HEAD
-                            assert res["hits"]["hits"][0]["_source"]["fields"]["message"] == self._first_log_entry
-                            assert res["hits"]["hits"][0]["_source"]["fields"]["log"] == {
-=======
-                            assert (
-                                res["hits"]["hits"][0]["_source"]["message"]
-                                == '{"@timestamp": "2021-12-28T11:33:08.160Z", "log.level": "info", "message": '
-                                '"trigger"}'
-                            )
+
+                            assert res["hits"]["hits"][0]["_source"]["message"] == self._first_log_entry
+
                             assert res["hits"]["hits"][0]["_source"]["log"] == {
->>>>>>> 1672b58f
                                 "offset": 0,
                                 "file": {"path": "source-group/source-stream"},
                             }
@@ -1504,22 +1425,11 @@
                             )
 
                             assert (
-<<<<<<< HEAD
-                                res["hits"]["hits"][0]["_source"]["fields"]["message"] == self._second_log_entry[0:-1]
-                            )
-
-                            assert res["hits"]["hits"][0]["_source"]["fields"]["log"] == {
+                                res["hits"]["hits"][0]["_source"]["message"] == self._second_log_entry[0:-1]
+                            )
+
+                            assert res["hits"]["hits"][0]["_source"]["log"] == {
                                 "offset": 97,
-=======
-                                res["hits"]["hits"][0]["_source"]["message"]
-                                == '{"ecs": {"version": "1.6.0"}, "log": {"logger": "root", "origin": {"file": '
-                                '{"line": 30, "name": "handler.py"}, "function": "lambda_handler"}, '
-                                '"original": "trigger"}}'
-                            )
-
-                            assert res["hits"]["hits"][0]["_source"]["log"] == {
-                                "offset": 86,
->>>>>>> 1672b58f
                                 "file": {"path": f"https://test-bucket.s3.eu-central-1.amazonaws.com/{filename}"},
                             }
                             assert res["hits"]["hits"][0]["_source"]["aws"] == {
@@ -1548,22 +1458,11 @@
                             )
 
                             assert (
-<<<<<<< HEAD
-                                res["hits"]["hits"][0]["_source"]["fields"]["message"] == self._second_log_entry[0:-1]
-                            )
-
-                            assert res["hits"]["hits"][0]["_source"]["fields"]["log"] == {
+                                res["hits"]["hits"][0]["_source"]["message"] == self._second_log_entry[0:-1]
+                            )
+
+                            assert res["hits"]["hits"][0]["_source"]["log"] == {
                                 "offset": 97,
-=======
-                                res["hits"]["hits"][0]["_source"]["message"]
-                                == '{"ecs": {"version": "1.6.0"}, "log": {"logger": "root", "origin": {"file": '
-                                '{"line": 30, "name": "handler.py"}, "function": "lambda_handler"}, '
-                                '"original": "trigger"}}'
-                            )
-
-                            assert res["hits"]["hits"][0]["_source"]["log"] == {
-                                "offset": 86,
->>>>>>> 1672b58f
                                 "file": {"path": self._source_sqs_queue_info["QueueUrl"]},
                             }
                             assert res["hits"]["hits"][0]["_source"]["aws"] == {
@@ -1592,22 +1491,11 @@
                             )
 
                             assert (
-<<<<<<< HEAD
-                                res["hits"]["hits"][0]["_source"]["fields"]["message"] == self._second_log_entry[0:-1]
-                            )
-
-                            assert res["hits"]["hits"][0]["_source"]["fields"]["log"] == {
+                                res["hits"]["hits"][0]["_source"]["message"] == self._second_log_entry[0:-1]
+                            )
+
+                            assert res["hits"]["hits"][0]["_source"]["log"] == {
                                 "offset": 97,
-=======
-                                res["hits"]["hits"][0]["_source"]["message"]
-                                == '{"ecs": {"version": "1.6.0"}, "log": {"logger": "root", "origin": {"file": '
-                                '{"line": 30, "name": "handler.py"}, "function": "lambda_handler"}, '
-                                '"original": "trigger"}}'
-                            )
-
-                            assert res["hits"]["hits"][0]["_source"]["log"] == {
-                                "offset": 86,
->>>>>>> 1672b58f
                                 "file": {"path": "source-group/source-stream"},
                             }
                             assert res["hits"]["hits"][0]["_source"]["aws"] == {
@@ -1865,13 +1753,8 @@
                     assert res["hits"]["total"] == {"value": 2, "relation": "eq"}
 
                     assert (
-<<<<<<< HEAD
-                        res["hits"]["hits"][0]["_source"]["fields"]["message"]
+                        res["hits"]["hits"][0]["_source"]["message"]
                         == '{"@timestamp": "2021-12-28T11:33:08.160Z", "log.level": "info", "message": "trigger"}\n'
-=======
-                        res["hits"]["hits"][0]["_source"]["message"]
-                        == '{"@timestamp": "2021-12-28T11:33:08.160Z", "log.level": "info", "message": "trigger"}'
->>>>>>> 1672b58f
                     )
                     assert res["hits"]["hits"][0]["_source"]["log"] == {
                         "offset": 0,
@@ -2228,13 +2111,8 @@
                         res = self._es_client.search(index="logs-aws.cloudwatch_logs-default", sort="_seq_no")
                         assert res["hits"]["total"] == {"value": 2, "relation": "eq"}
                         assert (
-<<<<<<< HEAD
-                            res["hits"]["hits"][1]["_source"]["fields"]["message"]
+                            res["hits"]["hits"][1]["_source"]["message"]
                             == '{"@timestamp": "2021-12-28T11:33:08.160Z", "log.level": "info", "message": "trigger"}\n'
-=======
-                            res["hits"]["hits"][1]["_source"]["message"]
-                            == '{"@timestamp": "2021-12-28T11:33:08.160Z", "log.level": "info", "message": "trigger"}'
->>>>>>> 1672b58f
                         )
                         assert res["hits"]["hits"][1]["_source"]["log"] == {
                             "offset": 0,
@@ -2284,13 +2162,8 @@
                         res = self._es_client.search(index="logs-aws.cloudwatch_logs-default", sort="_seq_no")
                         assert res["hits"]["total"] == {"value": 1, "relation": "eq"}
                         assert (
-<<<<<<< HEAD
-                            res["hits"]["hits"][0]["_source"]["fields"]["message"]
+                            res["hits"]["hits"][0]["_source"]["message"]
                             == '{"@timestamp": "2021-12-28T11:33:08.160Z", "log.level": "info", "message": "trigger"}\n'
-=======
-                            res["hits"]["hits"][0]["_source"]["message"]
-                            == '{"@timestamp": "2021-12-28T11:33:08.160Z", "log.level": "info", "message": "trigger"}'
->>>>>>> 1672b58f
                         )
                         assert res["hits"]["hits"][0]["_source"]["log"] == {
                             "offset": 0,
@@ -2586,13 +2459,8 @@
                         res = self._es_client.search(index="logs-generic-default", sort="_seq_no")
                         assert res["hits"]["total"] == {"value": 2, "relation": "eq"}
                         assert (
-<<<<<<< HEAD
-                            res["hits"]["hits"][1]["_source"]["fields"]["message"]
+                            res["hits"]["hits"][1]["_source"]["message"]
                             == '{"@timestamp": "2021-12-28T11:33:08.160Z", "log.level": "info", "message": "trigger"}\n'
-=======
-                            res["hits"]["hits"][1]["_source"]["message"]
-                            == '{"@timestamp": "2021-12-28T11:33:08.160Z", "log.level": "info", "message": "trigger"}'
->>>>>>> 1672b58f
                         )
                         assert res["hits"]["hits"][1]["_source"]["log"] == {
                             "offset": 0,
@@ -2651,13 +2519,8 @@
                         res = self._es_client.search(index="logs-generic-default", sort="_seq_no")
                         assert res["hits"]["total"] == {"value": 1, "relation": "eq"}
                         assert (
-<<<<<<< HEAD
-                            res["hits"]["hits"][0]["_source"]["fields"]["message"]
+                            res["hits"]["hits"][0]["_source"]["message"]
                             == '{"@timestamp": "2021-12-28T11:33:08.160Z", "log.level": "info", "message": "trigger"}\n'
-=======
-                            res["hits"]["hits"][0]["_source"]["message"]
-                            == '{"@timestamp": "2021-12-28T11:33:08.160Z", "log.level": "info", "message": "trigger"}'
->>>>>>> 1672b58f
                         )
                         assert res["hits"]["hits"][0]["_source"]["log"] == {
                             "offset": 0,
